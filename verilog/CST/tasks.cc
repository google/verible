--- conflicted
+++ resolved
@@ -47,12 +47,7 @@
   return verible::GetSubtreeAsSymbol(header, NodeEnum::kTaskHeader, 3);
 }
 
-<<<<<<< HEAD
-const verible::SyntaxTreeLeaf* GetTaskName(
-    const verible::Symbol& task_decl) {
-=======
 const verible::SyntaxTreeLeaf* GetTaskName(const verible::Symbol& task_decl) {
->>>>>>> 9d5d96ec
   const auto* function_id = GetTaskId(task_decl);
   return GetIdentifier(*function_id);
 }
