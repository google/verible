// Copyright 2017-2020 The Verible Authors.
//
// Licensed under the Apache License, Version 2.0 (the "License");
// you may not use this file except in compliance with the License.
// You may obtain a copy of the License at
//
//      http://www.apache.org/licenses/LICENSE-2.0
//
// Unless required by applicable law or agreed to in writing, software
// distributed under the License is distributed on an "AS IS" BASIS,
// WITHOUT WARRANTIES OR CONDITIONS OF ANY KIND, either express or implied.
// See the License for the specific language governing permissions and
// limitations under the License.

#ifndef VERIBLE_VERILOG_CST_FUNCTIONS_H_
#define VERIBLE_VERILOG_CST_FUNCTIONS_H_

// See comment at the top
// verilog/CST/verilog_treebuilder_utils.h that explains use
// of std::forward in Make* helper functions.

#include <utility>
#include <vector>

#include "common/analysis/syntax_tree_search.h"
#include "common/text/concrete_syntax_tree.h"
#include "common/text/symbol.h"
#include "common/text/tree_utils.h"
#include "verilog/CST/verilog_nonterminals.h"
#include "verilog/CST/verilog_treebuilder_utils.h"

namespace verilog {

template <typename T0, typename T1, typename T2, typename T3, typename T4,
          typename T5>
verible::SymbolPtr MakeFunctionHeader(T0&& qualifiers, T1&& function_start,
                                      T2&& lifetime, T3&& return_type_id,
                                      T4&& ports, T5&& semicolon) {
  verible::CheckOptionalSymbolAsNode(qualifiers, NodeEnum::kQualifierList);
  ExpectString(function_start, "function");
  verible::CheckOptionalSymbolAsNode(ports, NodeEnum::kParenGroup);
  ExpectString(semicolon, ";");
  return verible::MakeTaggedNode(
      NodeEnum::kFunctionHeader, std::forward<T0>(qualifiers),
      std::forward<T1>(function_start), std::forward<T2>(lifetime),
      std::forward<T3>(
          return_type_id) /* flattens to separate type and id nodes */,
      std::forward<T4>(ports), std::forward<T5>(semicolon));
}

template <typename T0, typename T1, typename T2, typename T3, typename T4,
          typename T5, typename T6, typename T7, typename T8, typename T9>
verible::SymbolPtr MakeFunctionDeclaration(T0&& qualifiers, T1&& function_start,
                                           T2&& lifetime, T3&& return_type_id,
                                           T4&& ports, T5&& semicolon,
                                           T6&& function_items, T7&& body,
                                           T8&& function_end, T9&& label) {
  ExpectString(function_end, "endfunction");
  return verible::MakeTaggedNode(
      NodeEnum::kFunctionDeclaration,
      MakeFunctionHeader(
          std::forward<T0>(qualifiers), std::forward<T1>(function_start),
          std::forward<T2>(lifetime),
          std::forward<T3>(
              return_type_id) /* flattens to separate type and id nodes */,
          std::forward<T4>(ports), std::forward<T5>(semicolon)),
      std::forward<T6>(function_items), std::forward<T7>(body),
      std::forward<T8>(function_end), std::forward<T9>(label));
}

// Find all function declarations, including class method declarations.
std::vector<verible::TreeSearchMatch> FindAllFunctionDeclarations(
    const verible::Symbol&);

// Returns the function declaration header (return type, id, ports)
const verible::SyntaxTreeNode& GetFunctionHeader(
    const verible::Symbol& function_decl);

// FunctionHeader accessors

// Returns the function lifetime of the function header.
const verible::Symbol* GetFunctionHeaderLifetime(
    const verible::Symbol& function_header);

// Returns the parenthesis group containing the formal ports list, or nullptr.
const verible::Symbol* GetFunctionHeaderFormalPortsGroup(
    const verible::Symbol& function_header);

// Returns the return type of the function header.
const verible::Symbol* GetFunctionHeaderReturnType(
    const verible::Symbol& function_header);

// Returns the id of the function header.
const verible::Symbol* GetFunctionHeaderId(
    const verible::Symbol& function_header);

// FunctionDeclaration acccessors

// Returns the function lifetime of the node.
const verible::Symbol* GetFunctionLifetime(
    const verible::Symbol& function_decl);

// Returns the parenthesis group containing the formal ports list, or nullptr.
const verible::Symbol* GetFunctionFormalPortsGroup(
    const verible::Symbol& function_decl);

// Returns the return type of the function declaration.
const verible::Symbol* GetFunctionReturnType(
    const verible::Symbol& function_decl);

// Returns the id of the function declaration.
const verible::Symbol* GetFunctionId(const verible::Symbol& function_decl);

// Returns leaf node for function name.
// e.g. function my_fun(); return leaf node for "my_fun".
const verible::SyntaxTreeLeaf* GetFunctionName(const verible::Symbol&);

// Returns leaf node for function name in function call.
// e.g my_function(); return leaf node for "my_function".
<<<<<<< HEAD
const verible::SyntaxTreeLeaf* GetFunctionCallName(
    const verible::Symbol&);
=======
const verible::SyntaxTreeLeaf* GetFunctionCallName(const verible::Symbol&);
>>>>>>> 9d5d96ec

// Returns the function declaration body.
const verible::SyntaxTreeNode& GetFunctionBlockStatementList(
    const verible::Symbol&);

}  // namespace verilog

#endif  // VERIBLE_VERILOG_CST_FUNCTIONS_H_<|MERGE_RESOLUTION|>--- conflicted
+++ resolved
@@ -117,12 +117,7 @@
 
 // Returns leaf node for function name in function call.
 // e.g my_function(); return leaf node for "my_function".
-<<<<<<< HEAD
-const verible::SyntaxTreeLeaf* GetFunctionCallName(
-    const verible::Symbol&);
-=======
 const verible::SyntaxTreeLeaf* GetFunctionCallName(const verible::Symbol&);
->>>>>>> 9d5d96ec
 
 // Returns the function declaration body.
 const verible::SyntaxTreeNode& GetFunctionBlockStatementList(
