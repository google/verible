--- conflicted
+++ resolved
@@ -38,18 +38,11 @@
   initial begin
     //- @my_function ref MyFunction
     //- @my_function ref/call MyFunction
-<<<<<<< HEAD
     //- @ii defines/binding VarI
-    automatic integer ii = my_function(2);
+    automatic integer ii = my_function(2, 6);
     //- @my_task ref MyTask
     //- @my_task ref/call MyTask
     //- @ii ref VarI
-    my_task(ii);
-=======
-    my_function(2, 5);
-    //- @my_task ref MyTask
-    //- @my_task ref/call MyTask
-    my_task(1, 4);
->>>>>>> 4c8b0233
+    my_task(ii, 6);
   end
 endmodule