--- conflicted
+++ resolved
@@ -947,13 +947,18 @@
 void IndexingFactsTreeExtractor::ExtractClassInstances(
     const SyntaxTreeNode& data_declaration_node,
     const std::vector<TreeSearchMatch>& class_instances) {
-<<<<<<< HEAD
+  // TODO(minatoma): refactor this function and git rid of the logic in the for
+  // loop because kRegisterVariable and kVariableDeclarationAssignment are
+  // extracted in function.
   IndexingFactNode type_node(
       IndexingNodeData{IndexingFactType::kDataTypeReference});
 
-  const verible::TokenInfo& type =
-      GetTypeTokenInfoFromDataDeclaration(data_declaration_node);
-  const Anchor type_anchor(type, context_.base);
+  const verible::SyntaxTreeLeaf* type =
+      GetTypeIdentifierFromDataDeclaration(data_declaration_node);
+  if (type == nullptr) {
+    return;
+  }
+  const Anchor type_anchor(type->get(), context_.base);
   type_node.Value().AppendAnchor(type_anchor);
 
   // Extract parameter list
@@ -963,20 +968,6 @@
     const IndexingFactsTreeContext::AutoPop p(&facts_tree_context_, &type_node);
     Visit(*param_list);
   }
-=======
-  // TODO(minatoma): refactor this function and git rid of the logic in the for
-  // loop because kRegisterVariable and kVariableDeclarationAssignment are
-  // extracted in function.
-  IndexingFactNode class_node(
-      IndexingNodeData{IndexingFactType::kDataTypeReference});
-
-  const verible::SyntaxTreeLeaf* type =
-      GetTypeIdentifierFromDataDeclaration(data_declaration_node);
-  if (type == nullptr) {
-    return;
-  }
-  class_node.Value().AppendAnchor(Anchor(type->get(), context_.base));
->>>>>>> 6e48e8fa
 
   // Class instances may may appear as multiple instances sharing the same type
   // in a single statement e.g. myClass b1 = new, b2 = new.
