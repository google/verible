// Copyright 2017-2020 The Verible Authors.
//
// Licensed under the Apache License, Version 2.0 (the "License");
// you may not use this file except in compliance with the License.
// You may obtain a copy of the License at
//
//      http://www.apache.org/licenses/LICENSE-2.0
//
// Unless required by applicable law or agreed to in writing, software
// distributed under the License is distributed on an "AS IS" BASIS,
// WITHOUT WARRANTIES OR CONDITIONS OF ANY KIND, either express or implied.
// See the License for the specific language governing permissions and
// limitations under the License.

#include "verilog/tools/kythe/indexing_facts_tree_extractor.h"

#include <iostream>
#include <string>

#include "common/text/tree_context_visitor.h"
#include "common/text/tree_utils.h"
#include "verilog/CST/class.h"
#include "verilog/CST/declaration.h"
#include "verilog/CST/identifier.h"
#include "verilog/CST/module.h"
#include "verilog/CST/net.h"
#include "verilog/CST/port.h"
#include "verilog/CST/verilog_matchers.h"
#include "verilog/CST/verilog_nonterminals.h"
#include "verilog/analysis/verilog_analyzer.h"

namespace verilog {
namespace kythe {

namespace {

using verible::SyntaxTreeNode;
using verible::TreeSearchMatch;

}  // namespace

IndexingFactNode ExtractOneFile(absl::string_view content,
                                absl::string_view filename, int& exit_status,
                                bool& parse_ok) {
  const auto analyzer =
      verilog::VerilogAnalyzer::AnalyzeAutomaticMode(content, filename);
  const auto lex_status = ABSL_DIE_IF_NULL(analyzer)->LexStatus();
  const auto parse_status = analyzer->ParseStatus();
  if (!lex_status.ok() || !parse_status.ok()) {
    const std::vector<std::string> syntax_error_messages(
        analyzer->LinterTokenErrorMessages());
    for (const auto& message : syntax_error_messages) {
      std::cout << message << std::endl;
    }
    exit_status = 1;
  }
  parse_ok = parse_status.ok();

  const auto& text_structure = analyzer->Data();
  const auto& syntax_tree = text_structure.SyntaxTree();

  return BuildIndexingFactsTree(syntax_tree, analyzer->Data().Contents(),
                                filename);
}

IndexingFactNode BuildIndexingFactsTree(
    const verible::ConcreteSyntaxTree& syntax_tree, absl::string_view base,
    absl::string_view file_name) {
  IndexingFactsTreeExtractor visitor(base, file_name);
  if (syntax_tree == nullptr) {
    return visitor.GetRoot();
  }

  const SyntaxTreeNode& root = verible::SymbolCastToNode(*syntax_tree);
  root.Accept(&visitor);

  return visitor.GetRoot();
}

void IndexingFactsTreeExtractor::Visit(const SyntaxTreeNode& node) {
  const auto tag = static_cast<verilog::NodeEnum>(node.Tag().tag);
  switch (tag) {
    case NodeEnum ::kDescriptionList: {
      const IndexingFactsTreeContext::AutoPop p(&facts_tree_context_,
                                                &GetRoot());
      TreeContextVisitor::Visit(node);
      break;
    }
    case NodeEnum::kModuleDeclaration: {
      ExtractModule(node);
      break;
    }
    case NodeEnum::kDataDeclaration: {
      // For module instantiations
      const std::vector<TreeSearchMatch> gate_instances =
          FindAllGateInstances(node);
      if (!gate_instances.empty()) {
        ExtractModuleInstantiation(node, gate_instances);
        break;
      }

      // For bit, int and classes
      const std::vector<TreeSearchMatch> register_variables =
          FindAllRegisterVariables(node);
      if (!register_variables.empty()) {
        // for classes.
        const std::vector<TreeSearchMatch> class_instances =
            verible::SearchSyntaxTree(node, NodekClassNew());
        if (!class_instances.empty()) {
          ExtractClassInstances(node, register_variables);
          break;
        }
      }

      break;
    }
    case NodeEnum::kIdentifierUnpackedDimensions: {
      ExtractInputOutputDeclaration(node);
      break;
    }
    case NodeEnum ::kNetDeclaration: {
      ExtractNetDeclaration(node);
      break;
    }
    case NodeEnum::kClassDeclaration: {
      ExtractClassDeclaration(node);
      break;
    }
    default: {
      TreeContextVisitor::Visit(node);
    }
  }
}

void IndexingFactsTreeExtractor::ExtractModule(
    const SyntaxTreeNode& module_declaration_node) {
  IndexingNodeData module_node_data(IndexingFactType::kModule);
  IndexingFactNode module_node(module_node_data);

  {
    const IndexingFactsTreeContext::AutoPop p(&facts_tree_context_,
                                              &module_node);
    ExtractModuleHeader(module_declaration_node);
    ExtractModuleEnd(module_declaration_node);

    const SyntaxTreeNode& module_item_list =
        GetModuleItemList(module_declaration_node);
    Visit(module_item_list);
  }

  facts_tree_context_.top().NewChild(module_node);
}

void IndexingFactsTreeExtractor::ExtractModuleHeader(
    const SyntaxTreeNode& module_header_node) {
  const verible::TokenInfo& module_name_token =
      GetModuleNameToken(module_header_node);
  const Anchor module_name_anchor(module_name_token, context_.base);

  facts_tree_context_.top().Value().AppendAnchor(module_name_anchor);

  // TODO(minatoma): consider this case: module m(a, b);
  // Extracting module ports e.g. (input a, input b).
  // Ports are treated as children of the module.
  const SyntaxTreeNode* port_list =
      GetModulePortDeclarationList(module_header_node);

  if (port_list == nullptr) {
    return;
  }

  const std::vector<TreeSearchMatch> port_names =
      FindAllModulePortDeclarations(*port_list);

  for (const TreeSearchMatch& port : port_names) {
    const verible::SyntaxTreeLeaf* leaf =
        GetIdentifierFromModulePortDeclaration(*port.match);

    facts_tree_context_.top().NewChild(
        IndexingNodeData({Anchor(leaf->get(), context_.base)},
                         IndexingFactType::kVariableDefinition));
  }
}

void IndexingFactsTreeExtractor::ExtractInputOutputDeclaration(
<<<<<<< HEAD
    const verible::SyntaxTreeNode& identifier_unpacked_dimension) {
  const verible::SyntaxTreeLeaf* port_name_leaf =
      GetSymbolIdentifierFromIdentifierUnpackedDimensions(
          identifier_unpacked_dimension);

  facts_tree_context_.top().NewChild(
      IndexingNodeData({Anchor(port_name_leaf->get(), context_.base)},
                       IndexingFactType::kVariableDefinition));
=======
    const SyntaxTreeNode& module_port_declaration_node) {
  const std::vector<TreeSearchMatch> port_names =
      FindAllUnqualifiedIds(module_port_declaration_node);

  // In case we have input a, b.
  // Loop through each port name and create its own node in facts tree.
  for (const TreeSearchMatch& port : port_names) {
    const verible::SyntaxTreeLeaf* leaf = GetIdentifier(*port.match);

    facts_tree_context_.top().NewChild(
        IndexingNodeData({Anchor(leaf->get(), context_.base)},
                         IndexingFactType::kVariableReference));
  }
>>>>>>> 8fc4a1ec
}

void IndexingFactsTreeExtractor::ExtractModuleEnd(
    const SyntaxTreeNode& module_declaration_node) {
  const verible::TokenInfo* module_name =
      GetModuleEndLabel(module_declaration_node);

  if (module_name != nullptr) {
    const Anchor module_end_anchor(*module_name, context_.base);
    facts_tree_context_.top().Value().AppendAnchor(module_end_anchor);
  }
}

// TODO(minatoma): consider this case:
//  foo_module foo_instance(id1[id2],id3[id4]);  // where instance is
//  "foo_instance(...)"
void IndexingFactsTreeExtractor::ExtractModuleInstantiation(
    const SyntaxTreeNode& data_declaration_node,
    const std::vector<TreeSearchMatch>& gate_instances) {
  const verible::TokenInfo& type =
      GetTypeTokenInfoFromDataDeclaration(data_declaration_node);
  const Anchor type_anchor(type, context_.base);

  // Module instantiations (data declarations) may declare multiple instances
  // sharing the same type in a single statement e.g. bar b1(), b2().
  //
  // Loop through each instance and associate each declared id with the same
  // type and create its corresponding facts tree node.
  for (const TreeSearchMatch& instance : gate_instances) {
    IndexingNodeData indexing_node_data(IndexingFactType::kModuleInstance);

    const verible::TokenInfo& variable_name =
        GetModuleInstanceNameTokenInfoFromGateInstance(*instance.match);
    const Anchor variable_name_anchor(variable_name, context_.base);
    indexing_node_data.AppendAnchor(type_anchor);
    indexing_node_data.AppendAnchor(variable_name_anchor);

    std::vector<TreeSearchMatch> port_names =
        FindAllUnqualifiedIds(*instance.match);

    // Module ports are treated as anchors in instantiations.
    for (const TreeSearchMatch& port : port_names) {
      const verible::SyntaxTreeLeaf* leaf = GetIdentifier(*port.match);
      const Anchor port_name_anchor(leaf->get(), context_.base);

      indexing_node_data.AppendAnchor(port_name_anchor);
    }

    facts_tree_context_.top().NewChild(indexing_node_data);
  }
}

void IndexingFactsTreeExtractor::ExtractNetDeclaration(
    const SyntaxTreeNode& net_declaration_node) {
  // Nets are treated as children of the enclosing parent.
  // Net declarations may declare multiple instances sharing the same type in a
  // single statement.
  const std::vector<const verible::TokenInfo*> identifiers =
      GetIdentifiersFromNetDeclaration(net_declaration_node);

  // Loop through each instance and associate each declared id with the same
  // type.
  for (const verible::TokenInfo* wire_token_info : identifiers) {
    facts_tree_context_.top().NewChild(
        IndexingNodeData({Anchor(*wire_token_info, context_.base)},
                         IndexingFactType::kVariableDefinition));
  }
}

void IndexingFactsTreeExtractor::ExtractClassDeclaration(
    const SyntaxTreeNode& class_declaration) {
  IndexingNodeData class_node_data(IndexingFactType::kClass);
  IndexingFactNode class_node(class_node_data);

  {
    const IndexingFactsTreeContext::AutoPop p(&facts_tree_context_,
                                              &class_node);
    // Extract class name.
    const verible::SyntaxTreeLeaf& class_name_leaf =
        GetClassName(class_declaration);
    const Anchor class_name_anchor(class_name_leaf.get(), context_.base);
    facts_tree_context_.top().Value().AppendAnchor(class_name_anchor);

    // Extract class name after endclass.
    const verible::SyntaxTreeLeaf* class_end_name =
        GetClassEndLabel(class_declaration);

    if (class_end_name != nullptr) {
      const Anchor class_end_anchor(class_end_name->get(), context_.base);
      facts_tree_context_.top().Value().AppendAnchor(class_end_anchor);
    }

    // Visit class body.
    const SyntaxTreeNode& class_item_list = GetClassItemList(class_declaration);
    Visit(class_item_list);
  }

  facts_tree_context_.top().NewChild(class_node);
}

void IndexingFactsTreeExtractor::ExtractClassInstances(
    const SyntaxTreeNode& data_declaration_node,
    const std::vector<TreeSearchMatch>& register_variables) {
  const verible::TokenInfo& type =
      GetTypeTokenInfoFromDataDeclaration(data_declaration_node);
  const Anchor type_anchor(type, context_.base);

  // Class instances may may appear as multiple instances sharing the same type
  // in a single statement e.g. myClass b1 = new, b2 = new.
  // LRM 8.8 Typed constructor calls
  //
  // Loop through each instance and associate each declared id with the same
  // type and create its corresponding facts tree node.
  for (const TreeSearchMatch& instance : register_variables) {
    IndexingNodeData indexing_node_data(IndexingFactType::kClassInstance);

    const verible::TokenInfo& variable_name =
        GetInstanceNameTokenInfoFromRegisterVariable(*instance.match);

    const Anchor variable_name_anchor(variable_name, context_.base);
    indexing_node_data.AppendAnchor(type_anchor);
    indexing_node_data.AppendAnchor(variable_name_anchor);

    facts_tree_context_.top().NewChild(indexing_node_data);
  }
}

}  // namespace kythe
}  // namespace verilog<|MERGE_RESOLUTION|>--- conflicted
+++ resolved
@@ -183,7 +183,6 @@
 }
 
 void IndexingFactsTreeExtractor::ExtractInputOutputDeclaration(
-<<<<<<< HEAD
     const verible::SyntaxTreeNode& identifier_unpacked_dimension) {
   const verible::SyntaxTreeLeaf* port_name_leaf =
       GetSymbolIdentifierFromIdentifierUnpackedDimensions(
@@ -192,21 +191,6 @@
   facts_tree_context_.top().NewChild(
       IndexingNodeData({Anchor(port_name_leaf->get(), context_.base)},
                        IndexingFactType::kVariableDefinition));
-=======
-    const SyntaxTreeNode& module_port_declaration_node) {
-  const std::vector<TreeSearchMatch> port_names =
-      FindAllUnqualifiedIds(module_port_declaration_node);
-
-  // In case we have input a, b.
-  // Loop through each port name and create its own node in facts tree.
-  for (const TreeSearchMatch& port : port_names) {
-    const verible::SyntaxTreeLeaf* leaf = GetIdentifier(*port.match);
-
-    facts_tree_context_.top().NewChild(
-        IndexingNodeData({Anchor(leaf->get(), context_.base)},
-                         IndexingFactType::kVariableReference));
-  }
->>>>>>> 8fc4a1ec
 }
 
 void IndexingFactsTreeExtractor::ExtractModuleEnd(
