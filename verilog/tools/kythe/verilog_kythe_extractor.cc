--- conflicted
+++ resolved
@@ -43,11 +43,7 @@
   int exit_status = 0;
   bool parse_ok = false;
 
-<<<<<<< HEAD
-  auto facts_tree =
-=======
   const verilog::kythe::IndexingFactNode& facts_tree =
->>>>>>> 64372425
       verilog::kythe::ExtractOneFile(content, filename, exit_status, parse_ok);
 
   // check for printextraction flag, and print extraction if on
