// Copyright 2017-2020 The Verible Authors.
//
// Licensed under the Apache License, Version 2.0 (the "License");
// you may not use this file except in compliance with the License.
// You may obtain a copy of the License at
//
//      http://www.apache.org/licenses/LICENSE-2.0
//
// Unless required by applicable law or agreed to in writing, software
// distributed under the License is distributed on an "AS IS" BASIS,
// WITHOUT WARRANTIES OR CONDITIONS OF ANY KIND, either express or implied.
// See the License for the specific language governing permissions and
// limitations under the License.

#include <deque>
#include <fstream>
#include <iostream>
#include <string>

#include "google/protobuf/io/zero_copy_stream_impl.h"
#include "absl/flags/flag.h"
#include "absl/status/status.h"
#include "absl/strings/str_cat.h"
#include "absl/strings/string_view.h"
#include "absl/strings/substitute.h"
#include "kythe/cxx/common/indexing/KytheCachingOutput.h"
#include "kythe/proto/storage.pb.h"
#include "common/util/file_util.h"
#include "common/util/init_command_line.h"
#include "verilog/analysis/verilog_analyzer.h"
#include "verilog/tools/kythe/indexing_facts_tree_extractor.h"
#include "verilog/tools/kythe/kythe_facts_extractor.h"

ABSL_FLAG(bool, printextraction, false,
          "Whether or not to print the extracted general indexing facts "
          "from the middle layer)");

// TODO(ikr): Rename to print_kythe_facts_json
ABSL_FLAG(bool, printkythefacts, false,
          "If true, prints the extracted Kythe facts in JSON format");

ABSL_FLAG(bool, print_kythe_facts_proto, false,
          "If true, prints the extracted Kythe facts in protobuf format");

namespace verilog {
namespace kythe {

using ::kythe::EdgeRef;
using ::kythe::FactRef;
using ::kythe::VNameRef;

// Returns VNameRef based on Verible's VName.
VNameRef ConvertToVnameRef(const VName& vname,
                           std::deque<std::string>* signatures) {
  VNameRef vname_ref;
  signatures->push_back(vname.signature.ToString());
  vname_ref.set_signature(signatures->back());
  vname_ref.set_corpus(vname.corpus);
  vname_ref.set_root(vname.root);
  vname_ref.set_path(vname.path);
  vname_ref.set_language(vname.language);
  return vname_ref;
}

// Prints Kythe facts in proto format to stdout.
void PrintKytheFactsProtoEntries(const IndexingFactNode& file_list_facts_tree) {
  KytheFactsExtractor kythe_extractor(
      GetFileListDirFromRoot(file_list_facts_tree),
      /*previous_files_scopes=*/nullptr);
  auto indexing_data = kythe_extractor.ExtractKytheFacts(file_list_facts_tree);
  google::protobuf::io::FileOutputStream file_output(STDOUT_FILENO);
  file_output.SetCloseOnDelete(true);
  ::kythe::FileOutputStream kythe_output(&file_output);
  kythe_output.set_flush_after_each_entry(true);

  // Keep signatures alive. VNameRef takes a view. Note that we need pointer
  // stability, can't use a vector here!
  std::deque<std::string> signatures;
  for (const Fact& fact : indexing_data.facts) {
    FactRef fact_ref;
    VNameRef source = ConvertToVnameRef(fact.node_vname, &signatures);
    fact_ref.fact_name = fact.fact_name;
    fact_ref.fact_value = fact.fact_value;
    fact_ref.source = &source;
    kythe_output.Emit(fact_ref);
  }
  for (const Edge& edge : indexing_data.edges) {
    EdgeRef edge_ref;
    VNameRef source = ConvertToVnameRef(edge.source_node, &signatures);
    VNameRef target = ConvertToVnameRef(edge.target_node, &signatures);
    edge_ref.edge_kind = edge.edge_name;
    edge_ref.source = &source;
    edge_ref.target = &target;
    kythe_output.Emit(edge_ref);
  }
}

// TODO: support repeatable flag
ABSL_FLAG(
    std::vector<std::string>, include_dir_paths, {},
    R"(Comma seperated paths of the directories used to look for included files.
Note: The order of the files here is important.
e.g --include_dir_paths dir1 dir2
if "A.sv" exists in both "dir1" and "dir2" the one in "dir1" is the one we will use.
)");

static std::vector<absl::Status> ExtractFiles(
    const std::vector<std::string>& ordered_file_list,
    absl::string_view file_list_dir,
    const std::vector<std::string>& include_dir_paths) {
  std::vector<absl::Status> status;

<<<<<<< HEAD
  const verilog::kythe::IndexingFactNode file_list_facts_tree(
      verilog::kythe::ExtractFiles(ordered_file_list, status, file_list_dir,
                                   include_dir_paths));
=======
  const IndexingFactNode file_list_facts_tree(
      ExtractFiles(ordered_file_list, exit_status, file_list_dir));
>>>>>>> bcec7f5c

  // check for printextraction flag, and print extraction if on
  if (absl::GetFlag(FLAGS_printextraction)) {
    std::cout << file_list_facts_tree << std::endl;
  }

  // check for printkythefacts flag, and print the facts if on
  if (absl::GetFlag(FLAGS_printkythefacts)) {
    std::cout << KytheFactsPrinter(file_list_facts_tree) << std::endl;
  }
  // LOG(INFO) << std::endl << file_list_facts_tree << std::endl;

  if (absl::GetFlag(FLAGS_print_kythe_facts_proto)) {
    PrintKytheFactsProtoEntries(file_list_facts_tree);
  }

  return status;
}

}  // namespace kythe
}  // namespace verilog

int main(int argc, char** argv) {
  const auto usage =
      absl::StrCat("usage: ", argv[0], " [options] file_list_path\n", R"(
Extracts kythe indexing facts from the given SystemVerilog source files.

Input: A file which lists paths to the SystemVerilog top-level translation
       unit files (one per line; the path is relative to the location of the
       file list).
Output: Produces Indexing Facts for kythe (http://kythe.io).
)");
  const auto args = verible::InitCommandLine(usage, &argc, &argv);

  // List of the directories for where to look for included files.
  const std::vector<std::string> include_dir_paths =
      absl::GetFlag(FLAGS_include_dir_paths);
  for (auto x : include_dir_paths) LOG(INFO) << x;

  std::string content;
  if (!verible::file::GetContents(args[1], &content).ok()) {
    LOG(ERROR) << "Error while reading file: " << args[1];
    return 1;
  }

  std::vector<std::string> files_names;
  std::string filename;

  std::stringstream stream(content);
  while (stream >> filename) {
    // TODO(minatoma): ignore blank lines and "# ..." comments
    files_names.push_back(filename);
  }

<<<<<<< HEAD
  std::vector<absl::Status> status = ExtractFiles(
      files_names, verible::file::Dirname(args[1]), include_dir_paths);
  return 0;
=======
  int exit_status = verilog::kythe::ExtractFiles(
      files_names, verible::file::Dirname(args[1]));
  return exit_status;
>>>>>>> bcec7f5c
}<|MERGE_RESOLUTION|>--- conflicted
+++ resolved
@@ -17,16 +17,16 @@
 #include <iostream>
 #include <string>
 
-#include "google/protobuf/io/zero_copy_stream_impl.h"
 #include "absl/flags/flag.h"
 #include "absl/status/status.h"
 #include "absl/strings/str_cat.h"
 #include "absl/strings/string_view.h"
 #include "absl/strings/substitute.h"
+#include "common/util/file_util.h"
+#include "common/util/init_command_line.h"
+#include "google/protobuf/io/zero_copy_stream_impl.h"
 #include "kythe/cxx/common/indexing/KytheCachingOutput.h"
 #include "kythe/proto/storage.pb.h"
-#include "common/util/file_util.h"
-#include "common/util/init_command_line.h"
 #include "verilog/analysis/verilog_analyzer.h"
 #include "verilog/tools/kythe/indexing_facts_tree_extractor.h"
 #include "verilog/tools/kythe/kythe_facts_extractor.h"
@@ -41,6 +41,15 @@
 
 ABSL_FLAG(bool, print_kythe_facts_proto, false,
           "If true, prints the extracted Kythe facts in protobuf format");
+
+// TODO: support repeatable flag
+ABSL_FLAG(
+    std::vector<std::string>, include_dir_paths, {},
+    R"(Comma seperated paths of the directories used to look for included files.
+Note: The order of the files here is important.
+e.g --include_dir_paths dir1 dir2
+if "A.sv" exists in both "dir1" and "dir2" the one in "dir1" is the one we will use.
+)");
 
 namespace verilog {
 namespace kythe {
@@ -95,29 +104,15 @@
   }
 }
 
-// TODO: support repeatable flag
-ABSL_FLAG(
-    std::vector<std::string>, include_dir_paths, {},
-    R"(Comma seperated paths of the directories used to look for included files.
-Note: The order of the files here is important.
-e.g --include_dir_paths dir1 dir2
-if "A.sv" exists in both "dir1" and "dir2" the one in "dir1" is the one we will use.
-)");
-
 static std::vector<absl::Status> ExtractFiles(
     const std::vector<std::string>& ordered_file_list,
     absl::string_view file_list_dir,
     const std::vector<std::string>& include_dir_paths) {
   std::vector<absl::Status> status;
 
-<<<<<<< HEAD
   const verilog::kythe::IndexingFactNode file_list_facts_tree(
       verilog::kythe::ExtractFiles(ordered_file_list, status, file_list_dir,
                                    include_dir_paths));
-=======
-  const IndexingFactNode file_list_facts_tree(
-      ExtractFiles(ordered_file_list, exit_status, file_list_dir));
->>>>>>> bcec7f5c
 
   // check for printextraction flag, and print extraction if on
   if (absl::GetFlag(FLAGS_printextraction)) {
@@ -172,13 +167,7 @@
     files_names.push_back(filename);
   }
 
-<<<<<<< HEAD
-  std::vector<absl::Status> status = ExtractFiles(
+  std::vector<absl::Status> status = verilog::kythe::ExtractFiles(
       files_names, verible::file::Dirname(args[1]), include_dir_paths);
   return 0;
-=======
-  int exit_status = verilog::kythe::ExtractFiles(
-      files_names, verible::file::Dirname(args[1]));
-  return exit_status;
->>>>>>> bcec7f5c
 }