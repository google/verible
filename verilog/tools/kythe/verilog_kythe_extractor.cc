// Copyright 2017-2020 The Verible Authors.
//
// Licensed under the Apache License, Version 2.0 (the "License");
// you may not use this file except in compliance with the License.
// You may obtain a copy of the License at
//
//      http://www.apache.org/licenses/LICENSE-2.0
//
// Unless required by applicable law or agreed to in writing, software
// distributed under the License is distributed on an "AS IS" BASIS,
// WITHOUT WARRANTIES OR CONDITIONS OF ANY KIND, either express or implied.
// See the License for the specific language governing permissions and
// limitations under the License.

#include <fstream>
#include <iostream>
#include <string>

#include "absl/flags/flag.h"
#include "absl/status/status.h"
#include "absl/strings/str_cat.h"
#include "absl/strings/string_view.h"
#include "absl/strings/substitute.h"
#include "common/util/file_util.h"
#include "common/util/init_command_line.h"
#include "verilog/analysis/verilog_analyzer.h"
#include "verilog/tools/kythe/indexing_facts_tree_extractor.h"
#include "verilog/tools/kythe/kythe_facts_extractor.h"

ABSL_FLAG(bool, printextraction, false,
          "Whether or not to print the extracted general indexing facts "
          "from the middle layer)");

ABSL_FLAG(bool, printkythefacts, false,
          "Whether or not to print the extracted kythe facts");

ABSL_FLAG(std::string, output_path, "",
          "File path where to write the extracted Kythe facts in JSON format.");

static int ExtractFiles(const std::vector<std::string>& ordered_file_list,
                        absl::string_view file_list_dir) {
  int exit_status = 0;

  const verilog::kythe::IndexingFactNode file_list_facts_tree(
      verilog::kythe::ExtractFiles(ordered_file_list, exit_status,
                                   file_list_dir));

  // check for printextraction flag, and print extraction if on
  if (absl::GetFlag(FLAGS_printextraction)) {
    std::cout << file_list_facts_tree << std::endl;
  }
  // LOG(INFO) << '\n' << file_list_facts_tree;

  // check for printkythefacts flag, and print the facts if on
  if (absl::GetFlag(FLAGS_printkythefacts)) {
    std::cout << verilog::kythe::KytheFactsPrinter(file_list_facts_tree)
              << std::endl;
  }

  const std::string output_path = absl::GetFlag(FLAGS_output_path);
  if (!output_path.empty()) {
    std::ofstream f(output_path.c_str());
    if (!f.good()) {
      LOG(FATAL) << "Can't write to " << output_path;
    }
    f << verilog::kythe::KytheFactsPrinter(file_list_facts_tree) << std::endl;
  }

  return exit_status;
}

int main(int argc, char** argv) {
<<<<<<< HEAD
  const auto usage =
      absl::StrCat("usage: ", argv[0], " [options] <file> [<file>...]\n",
                   R"(
verilog_kythe_extractor is a simple command-line utility
to extract kythe indexing facts from the given file list.

Expected Input: verilog file list which contains the path of verilog files.
These files are top-level translation units, and should exclude `include-d files.

Expected output: Produces Indexing Facts for kythe.

Example usage:
verible-verilog-kythe-extractor file_list)");
=======
  const auto usage = absl::StrCat("usage: ", argv[0], " [options] <files...>\n",
                                  R"(
Extracts kythe indexing facts from the given SystemVerilog source files.

Input: SystemVerilog file(s).
Output: Produces Indexing Facts for kythe (http://kythe.io).
)");
>>>>>>> e64869b7

  const auto args = verible::InitCommandLine(usage, &argc, &argv);

  std::vector<verilog::kythe::IndexingFactNode> indexing_facts_trees;

  std::string content;
  if (!verible::file::GetContents(args[1], &content).ok()) {
    LOG(ERROR) << "Error while reading file: " << args[1];
    return 1;
  };

  std::vector<std::string> files_names;
  std::string filename;

  std::stringstream stream(content);
  while (stream >> filename) {
    // TODO(minatoma): ignore blank lines and "# ..." comments
    files_names.push_back(filename);
  }

  int exit_status = ExtractFiles(files_names, verible::file::Dirname(args[1]));
  return exit_status;
}<|MERGE_RESOLUTION|>--- conflicted
+++ resolved
@@ -70,29 +70,13 @@
 }
 
 int main(int argc, char** argv) {
-<<<<<<< HEAD
-  const auto usage =
-      absl::StrCat("usage: ", argv[0], " [options] <file> [<file>...]\n",
-                   R"(
-verilog_kythe_extractor is a simple command-line utility
-to extract kythe indexing facts from the given file list.
-
-Expected Input: verilog file list which contains the path of verilog files.
-These files are top-level translation units, and should exclude `include-d files.
-
-Expected output: Produces Indexing Facts for kythe.
-
-Example usage:
-verible-verilog-kythe-extractor file_list)");
-=======
   const auto usage = absl::StrCat("usage: ", argv[0], " [options] <files...>\n",
                                   R"(
 Extracts kythe indexing facts from the given SystemVerilog source files.
 
-Input: SystemVerilog file(s).
+Input: SystemVerilog file list.
 Output: Produces Indexing Facts for kythe (http://kythe.io).
 )");
->>>>>>> e64869b7
 
   const auto args = verible::InitCommandLine(usage, &argc, &argv);
 
