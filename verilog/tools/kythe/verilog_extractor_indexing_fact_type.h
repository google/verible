// Copyright 2017-2020 The Verible Authors.
//
// Licensed under the Apache License, Version 2.0 (the "License");
// you may not use this file except in compliance with the License.
// You may obtain a copy of the License at
//
//      http://www.apache.org/licenses/LICENSE-2.0
//
// Unless required by applicable law or agreed to in writing, software
// distributed under the License is distributed on an "AS IS" BASIS,
// WITHOUT WARRANTIES OR CONDITIONS OF ANY KIND, either express or implied.
// See the License for the specific language governing permissions and
// limitations under the License.

#ifndef VERIBLE_VERILOG_TOOLS_EXTRACTOR_VERILOG_EXTRACTOR_TYPES_H
#define VERIBLE_VERILOG_TOOLS_EXTRACTOR_VERILOG_EXTRACTOR_TYPES_H

#include <iosfwd>
#include <string>

namespace verilog {

// IndexingFactType is a datatype that indicates the subclass of an
// IndexingFactNode
enum class IndexingFactType {
  // BEGIN GENERATE -- do not delete
  kFile,
  kModule,
<<<<<<< HEAD
  kPackage,
=======
  kClass,
  kClassInstance,
>>>>>>> 9d5d96ec
  kModuleInstance,
  kVariableDefinition,
  kVariableReference,
  kFunctionOrTask,
  kFunctionCall,
  // END GENERATE -- do not delete
};

// Stringify's IndexingFactType. If IndexingFactType does not have a string
// definition, returns a string stating this.
std::string IndexingFactTypeEnumToString(IndexingFactType indexing_fact_type);

std::ostream& operator<<(std::ostream& stream, const IndexingFactType& e);

}  // namespace verilog

#endif  // VERIBLE_VERILOG_TOOLS_EXTRACTOR_VERILOG_EXTRACTOR_TYPES_H<|MERGE_RESOLUTION|>--- conflicted
+++ resolved
@@ -26,12 +26,9 @@
   // BEGIN GENERATE -- do not delete
   kFile,
   kModule,
-<<<<<<< HEAD
   kPackage,
-=======
   kClass,
   kClassInstance,
->>>>>>> 9d5d96ec
   kModuleInstance,
   kVariableDefinition,
   kVariableReference,
