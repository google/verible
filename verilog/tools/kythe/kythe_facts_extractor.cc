--- conflicted
+++ resolved
@@ -223,13 +223,8 @@
   const auto& anchors = data_type_reference.Value().Anchors();
   const Anchor& type = anchors[0];
 
-<<<<<<< HEAD
   const VName type_vname = *ABSL_DIE_IF_NULL(
       scope_context_.SearchForDefinition(CreateSignature(type.Value())));
-=======
-  const VName type_vname =
-      *ABSL_DIE_IF_NULL(scope_context_.SearchForDefinition(type.Value()));
->>>>>>> 09038921
   const VName type_anchor = PrintAnchorVName(type);
   GenerateEdgeString(type_anchor, kEdgeRef, type_vname);
 
