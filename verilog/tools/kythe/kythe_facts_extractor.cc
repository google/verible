--- conflicted
+++ resolved
@@ -134,14 +134,8 @@
   GenerateEdgeString(module_name_anchor, kEdgeDefinesBinding, module_vname);
 
   if (anchors.size() > 1) {
-<<<<<<< HEAD
     const VName module_end_label_anchor = PrintAnchorVName(module_end_label);
-    *stream_ << Edge(module_end_label_anchor, kEdgeRef, module_vname);
-=======
-    const VName module_end_label_anchor =
-        PrintAnchorVName(module_end_label, file_path_);
     GenerateEdgeString(module_end_label_anchor, kEdgeRef, module_vname);
->>>>>>> 8c44728c
   }
 
   return module_vname;
@@ -177,18 +171,11 @@
     const VName port_vname_reference(
         file_path_,
         CreateScopeRelativeSignature(CreateVariableSignature(anchor.Value())));
-<<<<<<< HEAD
-    const VName port_vname_definition(
-        file_path_,
-        CreateScopeRelativeSignature(CreateVariableSignature(anchor.Value())));
-    const VName port_vname_anchor = PrintAnchorVName(anchor);
-=======
     const VName port_vname_definition =
         *ABSL_DIE_IF_NULL(scope_context_.SearchForDefinition(
             CreateVariableSignature(anchor.Value())));
 
-    const VName port_vname_anchor = PrintAnchorVName(anchor, file_path_);
->>>>>>> 8c44728c
+    const VName port_vname_anchor = PrintAnchorVName(anchor);
 
     GenerateEdgeString(port_vname_anchor, kEdgeRef, port_vname_definition);
   }
@@ -213,17 +200,10 @@
   return variable_vname;
 }
 
-<<<<<<< HEAD
-VName KytheFactsExtractor::ExtractVariableReference(
-    const IndexingFactNode& node) {
-  const auto& anchor = node.Value().Anchors()[0];
-  const VName variable_vname_anchor = PrintAnchorVName(anchor);
-=======
 VName KytheFactsExtractor::ExtractVariableReferenceFact(
     const IndexingFactNode& variable_reference_fact_node) {
   const auto& anchor = variable_reference_fact_node.Value().Anchors()[0];
-  const VName variable_vname_anchor = PrintAnchorVName(anchor, file_path_);
->>>>>>> 8c44728c
+  const VName variable_vname_anchor = PrintAnchorVName(anchor);
 
   const VName* variable_definition_vname = scope_context_.SearchForDefinition(
       CreateVariableSignature(anchor.Value()));
@@ -242,7 +222,6 @@
   }
 }
 
-<<<<<<< HEAD
 VName KytheFactsExtractor::ExtractFunctionOrTask(
     const IndexingFactNode& function_fact_node) {
   const auto& function_name = function_fact_node.Value().Anchors()[0];
@@ -253,9 +232,10 @@
 
   const VName function_vname_anchor = PrintAnchorVName(function_name);
 
-  *stream_ << Fact(function_vname, kFactNodeKind, kNodeFunction);
-  *stream_ << Fact(function_vname, kFactComplete, kCompleteDefinition);
-  *stream_ << Edge(function_vname_anchor, kEdgeDefinesBinding, function_vname);
+  GenerateFactString(function_vname, kFactNodeKind, kNodeFunction);
+  GenerateFactString(function_vname, kFactComplete, kCompleteDefinition);
+  GenerateEdgeString(function_vname_anchor, kEdgeDefinesBinding,
+                     function_vname);
 
   return function_vname;
 }
@@ -270,15 +250,12 @@
 
   const VName function_vname_anchor = PrintAnchorVName(function_name);
 
-  *stream_ << Edge(function_vname_anchor, kEdgeRef, function_vname);
-  *stream_ << Edge(function_vname_anchor, kEdgeRefCall, function_vname);
+  GenerateEdgeString(function_vname_anchor, kEdgeRef, function_vname);
+  GenerateEdgeString(function_vname_anchor, kEdgeRefCall, function_vname);
 
   return function_vname_anchor;
 }
 
-VName KytheFactsExtractor::PrintAnchorVName(const Anchor& anchor) {
-  const VName anchor_vname(file_path_,
-=======
 VName KytheFactsExtractor::ExtractClassFact(
     const IndexingFactNode& class_fact_node) {
   const auto& anchors = class_fact_node.Value().Anchors();
@@ -288,15 +265,14 @@
   const VName class_vname(
       file_path_,
       CreateScopeRelativeSignature(CreateClassSignature(class_name.Value())));
-  const VName class_name_anchor = PrintAnchorVName(class_name, file_path_);
+  const VName class_name_anchor = PrintAnchorVName(class_name);
 
   GenerateFactString(class_vname, kFactNodeKind, kNodeRecord);
   GenerateFactString(class_vname, kFactComplete, kCompleteDefinition);
   GenerateEdgeString(class_name_anchor, kEdgeDefinesBinding, class_vname);
 
   if (anchors.size() > 1) {
-    const VName class_end_label_anchor =
-        PrintAnchorVName(class_end_label, file_path_);
+    const VName class_end_label_anchor = PrintAnchorVName(class_end_label);
     GenerateEdgeString(class_end_label_anchor, kEdgeRef, class_vname);
   }
 
@@ -312,14 +288,13 @@
   const VName class_instance_vname(
       file_path_, CreateScopeRelativeSignature(
                       CreateVariableSignature(instance_name.Value())));
-  const VName class_instance_anchor =
-      PrintAnchorVName(instance_name, file_path_);
+  const VName class_instance_anchor = PrintAnchorVName(instance_name);
 
   const VName class_type_vname =
       *ABSL_DIE_IF_NULL(scope_context_.SearchForDefinition(
           CreateClassSignature(class_type.Value())));
 
-  const VName class_type_anchor = PrintAnchorVName(class_type, file_path_);
+  const VName class_type_anchor = PrintAnchorVName(class_type);
 
   GenerateFactString(class_instance_vname, kFactNodeKind, kNodeVariable);
   GenerateFactString(class_instance_vname, kFactComplete, kCompleteDefinition);
@@ -332,10 +307,8 @@
   return class_instance_vname;
 }
 
-VName KytheFactsExtractor::PrintAnchorVName(const Anchor& anchor,
-                                            absl::string_view file_path) const {
-  const VName anchor_vname(file_path,
->>>>>>> 8c44728c
+VName KytheFactsExtractor::PrintAnchorVName(const Anchor& anchor) {
+  const VName anchor_vname(file_path_,
                            absl::Substitute(R"(@$0:$1)", anchor.StartLocation(),
                                             anchor.EndLocation()));
 
