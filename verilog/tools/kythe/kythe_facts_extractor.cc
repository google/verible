--- conflicted
+++ resolved
@@ -512,16 +512,7 @@
   const std::vector<std::pair<const VName*, const Scope*>> type_vnames =
       scope_resolver_->SearchForDefinitions({type.Value()});
 
-<<<<<<< HEAD
-  if (type_vnames.empty()) {
-    return;
-  }
-
-  const VName type_anchor = CreateAnchor(type);
-  CreateEdge(type_anchor, kEdgeRef, *type_vnames[0].first);
-=======
   CreateAnchorReferences(anchors, type_vnames);
->>>>>>> 2d24bb9c
 }
 
 VName KytheFactsExtractor::ExtractModuleInstance(
@@ -717,45 +708,19 @@
     const IndexingFactNode& function_call_fact_node) {
   const auto& anchors = function_call_fact_node.Value().Anchors();
 
-<<<<<<< HEAD
-  // In case function_name();
-  if (anchors.size() == 1) {
-    const auto& function_name = anchors[0];
-
-    const std::vector<std::pair<const VName*, const Scope*>> function_vnames =
-        scope_resolver_->SearchForDefinitions({function_name.Value()});
-
-    if (function_vnames.empty()) {
-      return;
-    }
-=======
   // Search for member hierarchy in the scopes.
-  const std::vector<const VName*> definitions =
+  const std::vector<std::pair<const VName*, const Scope*>> definitions =
       scope_resolver_->SearchForDefinitions(
           GetListOfReferencesfromListOfAnchor(anchors));
->>>>>>> 2d24bb9c
 
   CreateAnchorReferences(anchors, definitions);
 
-<<<<<<< HEAD
-    CreateEdge(function_vname_anchor, kEdgeRef, *function_vnames[0].first);
-    CreateEdge(function_vname_anchor, kEdgeRefCall, *function_vnames[0].first);
-  } else {
-    // In case pkg::class1::function_name().
-    IndexingNodeData member_reference_data(IndexingFactType::kMemberReference);
-    for (const Anchor& anchor : anchors) {
-      member_reference_data.AppendAnchor(
-          Anchor(anchor.Value(), anchor.StartLocation(), anchor.EndLocation()));
-    }
-    ExtractMemberReference(IndexingFactNode(member_reference_data), true);
-=======
   // creating ref/call edge.
   // If the sizes aren't equal that means we couldn't find the function
   // defintion.
   if (!definitions.empty() && definitions.size() == anchors.size()) {
     const VName current_anchor_vname = CreateAnchor(anchors.back());
-    CreateEdge(current_anchor_vname, kEdgeRefCall, *definitions.back());
->>>>>>> 2d24bb9c
+    CreateEdge(current_anchor_vname, kEdgeRefCall, *definitions.back().first);
   }
 }
 
@@ -763,7 +728,6 @@
     const IndexingFactNode& class_fact_node) {
   const auto& anchors = class_fact_node.Value().Anchors();
   const Anchor& class_name = anchors[0];
-  const Anchor& class_end_label = anchors[1];
 
   const VName class_vname(file_path_,
                           CreateScopeRelativeSignature(class_name.Value()));
@@ -774,6 +738,7 @@
   CreateEdge(class_name_anchor, kEdgeDefinesBinding, class_vname);
 
   if (anchors.size() > 1) {
+    const Anchor& class_end_label = anchors[1];
     const VName class_end_label_anchor = CreateAnchor(class_end_label);
     CreateEdge(class_end_label_anchor, kEdgeRef, class_vname);
   }
@@ -805,15 +770,7 @@
       scope_resolver_->SearchForDefinitions(
           GetListOfReferencesfromListOfAnchor(anchors));
 
-<<<<<<< HEAD
-  // Loop over the found definitions and create kythe facts.
-  for (size_t i = 0; i < definitions.size(); i++) {
-    const VName current_anchor_vname = CreateAnchor(anchors[i]);
-    CreateEdge(current_anchor_vname, kEdgeRef, *definitions[i].first);
-  }
-=======
   CreateAnchorReferences(anchors, definitions);
->>>>>>> 2d24bb9c
 
   // Check if all the definitions were found.
   if (definitions.size() != anchors.size() || definitions.empty()) {
@@ -891,24 +848,7 @@
       scope_resolver_->SearchForDefinitions(
           GetListOfReferencesfromListOfAnchor(anchors));
 
-<<<<<<< HEAD
-  // Loop over the found definitions and create kythe facts.
-  for (size_t i = 0; i < definitions.size(); i++) {
-    const VName current_anchor_vname = CreateAnchor(anchors[i]);
-    CreateEdge(current_anchor_vname, kEdgeRef, *definitions[i].first);
-  }
-
-  // Checking if we found all the member heirarchy by ensuring the size of the
-  // found definitions is equal to the size of the given anchors and then
-  // creating ref/call edge if it was a function call.
-  // TODO(minatoma): refactor code to get rid of this if condition.
-  if (definitions.size() == anchors.size() && is_function_call) {
-    const VName current_anchor_vname = CreateAnchor(anchors.back());
-    CreateEdge(current_anchor_vname, kEdgeRefCall, *definitions.back().first);
-  }
-=======
   CreateAnchorReferences(anchors, definitions);
->>>>>>> 2d24bb9c
 }
 
 VName KytheFactsExtractor::ExtractParamDeclaration(
@@ -992,11 +932,11 @@
 
 void KytheFactsExtractor::CreateAnchorReferences(
     const std::vector<Anchor>& anchors,
-    const std::vector<const VName*>& definitions) {
+    const std::vector<std::pair<const VName*, const Scope*>>& definitions) {
   // Loop over the definitions and create kythe facts.
   for (size_t i = 0; i < definitions.size(); i++) {
     const VName current_anchor_vname = CreateAnchor(anchors[i]);
-    CreateEdge(current_anchor_vname, kEdgeRef, *definitions[i]);
+    CreateEdge(current_anchor_vname, kEdgeRef, *definitions[i].first);
   }
 }
 
