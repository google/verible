// Copyright 2017-2020 The Verible Authors.
//
// Licensed under the Apache License, Version 2.0 (the "License");
// you may not use this file except in compliance with the License.
// You may obtain a copy of the License at
//
//      http://www.apache.org/licenses/LICENSE-2.0
//
// Unless required by applicable law or agreed to in writing, software
// distributed under the License is distributed on an "AS IS" BASIS,
// WITHOUT WARRANTIES OR CONDITIONS OF ANY KIND, either express or implied.
// See the License for the specific language governing permissions and
// limitations under the License.

#include "verilog/tools/kythe/kythe_facts_extractor.h"

#include <iostream>
#include <string>

#include "absl/strings/escaping.h"
#include "absl/strings/substitute.h"
#include "verilog/tools/kythe/kythe_schema_constants.h"

namespace verilog {
namespace kythe {

void KytheFactsExtractor::Visit(const IndexingFactNode& node) {
  const auto tag = node.Value().GetIndexingFactType();

  VName vname("");

  // Directs flow to the appropriate function suitable to extract kythe facts
  // for this node.
  switch (tag) {
    case IndexingFactType::kFile: {
      vname = ExtractFileFact(node);
      break;
    }
    case IndexingFactType::kModule: {
      vname = ExtractModuleFact(node);
      scope_context_.top().push_back(vname);
      break;
    }
    case IndexingFactType::kModuleInstance: {
      vname = ExtractModuleInstanceFact(node);
      scope_context_.top().push_back(vname);
      break;
    }
    case IndexingFactType::kVariableDefinition: {
      vname = ExtractVariableDefinitionFact(node);
      scope_context_.top().push_back(vname);
      break;
    }
    case IndexingFactType::kMacro: {
      vname = ExtractMacroDefinition(node);
      scope_context_.top().push_back(vname);
      break;
    }
    case IndexingFactType::kVariableReference: {
      vname = ExtractVariableReferenceFact(node);
      break;
    }
    case IndexingFactType::kClass: {
      vname = ExtractClassFact(node);
      scope_context_.top().push_back(vname);
      break;
    }
    case IndexingFactType::kClassInstance: {
      vname = ExtractClassInstances(node);
      break;
    }
    case IndexingFactType::kFunctionOrTask: {
      vname = ExtractFunctionOrTask(node);
      scope_context_.top().push_back(vname);
      break;
    }
    case IndexingFactType::kFunctionCall: {
      vname = ExtractFunctionOrTaskCall(node);
      break;
    }
    case IndexingFactType::kMacroCall: {
      vname = ExtractMacroCall(node);
      break;
    }
  }

  if (tag != IndexingFactType::kFile) {
    GenerateEdgeString(vname, kEdgeChildOf, vnames_context_.top());
  }

  std::vector<VName> current_scope;
  const ScopeContext::AutoPop scope_auto_pop(&scope_context_, &current_scope);

  // Determines whether or not to add the current node as a scope in vnames
  // context.
  switch (tag) {
    case IndexingFactType::kFile:
    case IndexingFactType::kModule:
    case IndexingFactType::kModuleInstance:
    case IndexingFactType::kVariableDefinition:
    case IndexingFactType::kFunctionOrTask: {
      const VNameContext::AutoPop vnames_auto_pop(&vnames_context_, &vname);
      for (const verible::VectorTree<IndexingNodeData>& child :
           node.Children()) {
        Visit(child);
      }
      break;
    }
    default: {
      for (const verible::VectorTree<IndexingNodeData>& child :
           node.Children()) {
        Visit(child);
      }
    }
  }
}

VName KytheFactsExtractor::ExtractFileFact(
    const IndexingFactNode& file_fact_node) {
  const VName file_vname(file_path_, "", "", "");
  const std::string& code_text = file_fact_node.Value().Anchors()[1].Value();

  GenerateFactString(file_vname, kFactNodeKind, kNodeFile);
  GenerateFactString(file_vname, kFactText, code_text);

  return file_vname;
}

VName KytheFactsExtractor::ExtractModuleFact(
    const IndexingFactNode& module_fact_node) {
  const auto& anchors = module_fact_node.Value().Anchors();
  const Anchor& module_name = anchors[0];
  const Anchor& module_end_label = anchors[1];

  const VName module_vname(
      file_path_,
      CreateScopeRelativeSignature(CreateModuleSignature(module_name.Value())));
  const VName module_name_anchor = PrintAnchorVName(module_name);

  GenerateFactString(module_vname, kFactNodeKind, kNodeRecord);
  GenerateFactString(module_vname, kFactSubkind, kSubkindModule);
  GenerateFactString(module_vname, kFactComplete, kCompleteDefinition);
  GenerateEdgeString(module_name_anchor, kEdgeDefinesBinding, module_vname);

  if (anchors.size() > 1) {
    const VName module_end_label_anchor = PrintAnchorVName(module_end_label);
    GenerateEdgeString(module_end_label_anchor, kEdgeRef, module_vname);
  }

  return module_vname;
}

VName KytheFactsExtractor::ExtractModuleInstanceFact(
    const IndexingFactNode& module_instance_fact_node) {
  const auto& anchors = module_instance_fact_node.Value().Anchors();
  const Anchor& module_type = anchors[0];
  const Anchor& instance_name = anchors[1];

  const VName module_instance_vname(
      file_path_, CreateScopeRelativeSignature(
                      CreateVariableSignature(instance_name.Value())));
  const VName module_instance_anchor = PrintAnchorVName(instance_name);

  const VName module_type_vname =
      *ABSL_DIE_IF_NULL(scope_context_.SearchForDefinition(
          CreateModuleSignature(module_type.Value())));

  const VName module_type_anchor = PrintAnchorVName(module_type);

  GenerateFactString(module_instance_vname, kFactNodeKind, kNodeVariable);
  GenerateFactString(module_instance_vname, kFactComplete, kCompleteDefinition);

  GenerateEdgeString(module_type_anchor, kEdgeRef, module_type_vname);
  GenerateEdgeString(module_instance_vname, kEdgeTyped, module_type_vname);
  GenerateEdgeString(module_instance_anchor, kEdgeDefinesBinding,
                     module_instance_vname);

  for (const auto& anchor :
       verible::make_range(anchors.begin() + 2, anchors.end())) {
    const VName port_vname_reference(
        file_path_,
        CreateScopeRelativeSignature(CreateVariableSignature(anchor.Value())));
    const VName port_vname_definition =
        *ABSL_DIE_IF_NULL(scope_context_.SearchForDefinition(
            CreateVariableSignature(anchor.Value())));

    const VName port_vname_anchor = PrintAnchorVName(anchor);

    GenerateEdgeString(port_vname_anchor, kEdgeRef, port_vname_definition);
  }

  return module_instance_vname;
}

VName KytheFactsExtractor::ExtractVariableDefinitionFact(
    const IndexingFactNode& variable_definition_fact_node) {
  const auto& anchor = variable_definition_fact_node.Value().Anchors()[0];
  const VName variable_vname(
      file_path_,
      CreateScopeRelativeSignature(CreateVariableSignature(anchor.Value())));
  const VName variable_vname_anchor = PrintAnchorVName(anchor);

  GenerateFactString(variable_vname, kFactNodeKind, kNodeVariable);
  GenerateFactString(variable_vname, kFactComplete, kCompleteDefinition);

  GenerateEdgeString(variable_vname_anchor, kEdgeDefinesBinding,
                     variable_vname);

  return variable_vname;
}

VName KytheFactsExtractor::ExtractVariableReferenceFact(
    const IndexingFactNode& variable_reference_fact_node) {
  const auto& anchor = variable_reference_fact_node.Value().Anchors()[0];
  const VName variable_vname_anchor = PrintAnchorVName(anchor);

  const VName* variable_definition_vname = scope_context_.SearchForDefinition(
      CreateVariableSignature(anchor.Value()));
  if (variable_definition_vname != nullptr) {
    GenerateEdgeString(variable_vname_anchor, kEdgeRef,
                       *variable_definition_vname);

    return *variable_definition_vname;
  } else {
    const VName variable_vname(
        file_path_,
        CreateScopeRelativeSignature(CreateVariableSignature(anchor.Value())));
    GenerateEdgeString(variable_vname_anchor, kEdgeRef, variable_vname);

    return variable_vname;
  }
}

<<<<<<< HEAD
VName KytheFactsExtractor::ExtractMacroDefinition(
    const IndexingFactNode& macro_definition_node) {
  const Anchor& macro_name = macro_definition_node.Value().Anchors()[0];

  const VName macro_vname(file_path_, CreateMacroSignature(macro_name.Value()));
  const VName module_name_anchor = PrintAnchorVName(macro_name, file_path_);

  *stream_ << Fact(macro_vname, kFactNodeKind, kNodeMacro);
  *stream_ << Edge(module_name_anchor, kEdgeDefinesBinding, macro_vname);

  return macro_vname;
}

VName KytheFactsExtractor::ExtractMacroCall(
    const IndexingFactNode& macro_call_node) {
  const Anchor& macro_name = macro_call_node.Value().Anchors()[0];
  const VName macro_vname_anchor = PrintAnchorVName(macro_name, file_path_);

  // We pass a substring to ignore the ` before macro name.
  // e.g.
  // `define TEN 0
  // `TEN --> removes the `
  const VName variable_definition_vname(
      file_path_, CreateMacroSignature(macro_name.Value().substr(1)));

  *stream_ << Edge(macro_vname_anchor, kEdgeRefExpands, variable_definition_vname);

  return variable_definition_vname;
}

VName KytheFactsExtractor::PrintAnchorVName(const Anchor& anchor,
                                            absl::string_view file_path) {
  const VName anchor_vname(file_path,
=======
VName KytheFactsExtractor::ExtractFunctionOrTask(
    const IndexingFactNode& function_fact_node) {
  const auto& function_name = function_fact_node.Value().Anchors()[0];

  const VName function_vname(
      file_path_, CreateScopeRelativeSignature(
                      CreateFunctionOrTaskSignature(function_name.Value())));

  const VName function_vname_anchor = PrintAnchorVName(function_name);

  GenerateFactString(function_vname, kFactNodeKind, kNodeFunction);
  GenerateFactString(function_vname, kFactComplete, kCompleteDefinition);
  GenerateEdgeString(function_vname_anchor, kEdgeDefinesBinding,
                     function_vname);

  return function_vname;
}

VName KytheFactsExtractor::ExtractFunctionOrTaskCall(
    const IndexingFactNode& function_call_fact_node) {
  const auto& function_name = function_call_fact_node.Value().Anchors()[0];

  const VName function_vname =
      *ABSL_DIE_IF_NULL(scope_context_.SearchForDefinition(
          CreateFunctionOrTaskSignature(function_name.Value())));

  const VName function_vname_anchor = PrintAnchorVName(function_name);

  GenerateEdgeString(function_vname_anchor, kEdgeRef, function_vname);
  GenerateEdgeString(function_vname_anchor, kEdgeRefCall, function_vname);

  return function_vname_anchor;
}

VName KytheFactsExtractor::ExtractClassFact(
    const IndexingFactNode& class_fact_node) {
  const auto& anchors = class_fact_node.Value().Anchors();
  const Anchor& class_name = anchors[0];
  const Anchor& class_end_label = anchors[1];

  const VName class_vname(
      file_path_,
      CreateScopeRelativeSignature(CreateClassSignature(class_name.Value())));
  const VName class_name_anchor = PrintAnchorVName(class_name);

  GenerateFactString(class_vname, kFactNodeKind, kNodeRecord);
  GenerateFactString(class_vname, kFactComplete, kCompleteDefinition);
  GenerateEdgeString(class_name_anchor, kEdgeDefinesBinding, class_vname);

  if (anchors.size() > 1) {
    const VName class_end_label_anchor = PrintAnchorVName(class_end_label);
    GenerateEdgeString(class_end_label_anchor, kEdgeRef, class_vname);
  }

  return class_vname;
}

VName KytheFactsExtractor::ExtractClassInstances(
    const IndexingFactNode& class_instance_fact_node) {
  const auto& anchors = class_instance_fact_node.Value().Anchors();
  const Anchor& class_type = anchors[0];
  const Anchor& instance_name = anchors[1];

  const VName class_instance_vname(
      file_path_, CreateScopeRelativeSignature(
                      CreateVariableSignature(instance_name.Value())));
  const VName class_instance_anchor = PrintAnchorVName(instance_name);

  const VName class_type_vname =
      *ABSL_DIE_IF_NULL(scope_context_.SearchForDefinition(
          CreateClassSignature(class_type.Value())));

  const VName class_type_anchor = PrintAnchorVName(class_type);

  GenerateFactString(class_instance_vname, kFactNodeKind, kNodeVariable);
  GenerateFactString(class_instance_vname, kFactComplete, kCompleteDefinition);

  GenerateEdgeString(class_type_anchor, kEdgeRef, class_type_vname);
  GenerateEdgeString(class_instance_vname, kEdgeTyped, class_type_vname);
  GenerateEdgeString(class_instance_anchor, kEdgeDefinesBinding,
                     class_instance_vname);

  return class_instance_vname;
}

VName KytheFactsExtractor::PrintAnchorVName(const Anchor& anchor) {
  const VName anchor_vname(file_path_,
>>>>>>> 5272e844
                           absl::Substitute(R"(@$0:$1)", anchor.StartLocation(),
                                            anchor.EndLocation()));

  GenerateFactString(anchor_vname, kFactNodeKind, kNodeAnchor);
  GenerateFactString(anchor_vname, kFactAnchorStart,
                     absl::Substitute(R"($0)", anchor.StartLocation()));
  GenerateFactString(anchor_vname, kFactAnchorEnd,
                     absl::Substitute(R"($0)", anchor.EndLocation()));

  return anchor_vname;
}

std::string KytheFactsExtractor::CreateScopeRelativeSignature(
    absl::string_view signature) const {
  return absl::StrCat(signature, "#", vnames_context_.top().signature);
}

<<<<<<< HEAD
std::string CreateMacroSignature(absl::string_view macro_name) {
  return absl::StrCat(macro_name, "#macro");
=======
void KytheFactsExtractor::GenerateFactString(
    const VName& vname, absl::string_view fact_name,
    absl::string_view fact_value) const {
  *stream_ << absl::Substitute(
      R"({"source": $0,"fact_name": "$1","fact_value": "$2"})",
      vname.ToString(), fact_name, absl::Base64Escape(fact_value));
}

void KytheFactsExtractor::GenerateEdgeString(const VName& source_node,
                                             absl::string_view edge_name,
                                             const VName& target_node) const {
  *stream_ << absl::Substitute(
      R"({"source": $0,"edge_kind": "$1","target": $2,"fact_name": "/"})",
      source_node.ToString(), edge_name, target_node.ToString());
>>>>>>> 5272e844
}

std::string CreateModuleSignature(absl::string_view module_name) {
  return absl::StrCat(module_name, "#module");
}

std::string CreateClassSignature(absl::string_view class_name) {
  return absl::StrCat(class_name, "#class");
}

std::string CreateVariableSignature(absl::string_view variable_name) {
  return absl::StrCat(variable_name, "#variable");
}

std::string CreateFunctionOrTaskSignature(absl::string_view function_name) {
  return absl::StrCat(function_name, "#function");
}

std::string GetFilePathFromRoot(const IndexingFactNode& root) {
  return root.Value().Anchors()[0].Value();
}

std::ostream& KytheFactsPrinter::Print(std::ostream& stream) const {
  KytheFactsExtractor kythe_extractor(GetFilePathFromRoot(root_), &stream);
  kythe_extractor.Visit(root_);
  return stream;
}

std::ostream& operator<<(std::ostream& stream,
                         const KytheFactsPrinter& kythe_facts_printer) {
  kythe_facts_printer.Print(stream);
  return stream;
}

}  // namespace kythe
}  // namespace verilog<|MERGE_RESOLUTION|>--- conflicted
+++ resolved
@@ -231,16 +231,15 @@
   }
 }
 
-<<<<<<< HEAD
 VName KytheFactsExtractor::ExtractMacroDefinition(
     const IndexingFactNode& macro_definition_node) {
   const Anchor& macro_name = macro_definition_node.Value().Anchors()[0];
 
   const VName macro_vname(file_path_, CreateMacroSignature(macro_name.Value()));
-  const VName module_name_anchor = PrintAnchorVName(macro_name, file_path_);
-
-  *stream_ << Fact(macro_vname, kFactNodeKind, kNodeMacro);
-  *stream_ << Edge(module_name_anchor, kEdgeDefinesBinding, macro_vname);
+  const VName module_name_anchor = PrintAnchorVName(macro_name);
+
+  GenerateFactString(macro_vname, kFactNodeKind, kNodeMacro);
+  GenerateEdgeString(module_name_anchor, kEdgeDefinesBinding, macro_vname);
 
   return macro_vname;
 }
@@ -248,7 +247,7 @@
 VName KytheFactsExtractor::ExtractMacroCall(
     const IndexingFactNode& macro_call_node) {
   const Anchor& macro_name = macro_call_node.Value().Anchors()[0];
-  const VName macro_vname_anchor = PrintAnchorVName(macro_name, file_path_);
+  const VName macro_vname_anchor = PrintAnchorVName(macro_name);
 
   // We pass a substring to ignore the ` before macro name.
   // e.g.
@@ -257,15 +256,12 @@
   const VName variable_definition_vname(
       file_path_, CreateMacroSignature(macro_name.Value().substr(1)));
 
-  *stream_ << Edge(macro_vname_anchor, kEdgeRefExpands, variable_definition_vname);
+  GenerateEdgeString(macro_vname_anchor, kEdgeRefExpands,
+                     variable_definition_vname);
 
   return variable_definition_vname;
 }
 
-VName KytheFactsExtractor::PrintAnchorVName(const Anchor& anchor,
-                                            absl::string_view file_path) {
-  const VName anchor_vname(file_path,
-=======
 VName KytheFactsExtractor::ExtractFunctionOrTask(
     const IndexingFactNode& function_fact_node) {
   const auto& function_name = function_fact_node.Value().Anchors()[0];
@@ -353,7 +349,6 @@
 
 VName KytheFactsExtractor::PrintAnchorVName(const Anchor& anchor) {
   const VName anchor_vname(file_path_,
->>>>>>> 5272e844
                            absl::Substitute(R"(@$0:$1)", anchor.StartLocation(),
                                             anchor.EndLocation()));
 
@@ -371,10 +366,6 @@
   return absl::StrCat(signature, "#", vnames_context_.top().signature);
 }
 
-<<<<<<< HEAD
-std::string CreateMacroSignature(absl::string_view macro_name) {
-  return absl::StrCat(macro_name, "#macro");
-=======
 void KytheFactsExtractor::GenerateFactString(
     const VName& vname, absl::string_view fact_name,
     absl::string_view fact_value) const {
@@ -389,7 +380,6 @@
   *stream_ << absl::Substitute(
       R"({"source": $0,"edge_kind": "$1","target": $2,"fact_name": "/"})",
       source_node.ToString(), edge_name, target_node.ToString());
->>>>>>> 5272e844
 }
 
 std::string CreateModuleSignature(absl::string_view module_name) {
@@ -402,6 +392,10 @@
 
 std::string CreateVariableSignature(absl::string_view variable_name) {
   return absl::StrCat(variable_name, "#variable");
+}
+
+std::string CreateMacroSignature(absl::string_view macro_name) {
+  return absl::StrCat(macro_name, "#macro");
 }
 
 std::string CreateFunctionOrTaskSignature(absl::string_view function_name) {
