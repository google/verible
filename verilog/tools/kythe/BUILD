--- conflicted
+++ resolved
@@ -111,17 +111,13 @@
         "//common/text:tree_utils",
         "//verilog/CST:class",
         "//verilog/CST:declaration",
-<<<<<<< HEAD
         "//verilog/CST:macro",
-=======
         "//verilog/CST:functions",
->>>>>>> 9d5d96ec
         "//verilog/CST:identifier",
         "//verilog/CST:tasks",
         "//verilog/CST:module",
         "//verilog/CST:net",
         "//verilog/CST:port",
-        "//verilog/CST:tasks",
         "//verilog/CST:verilog_matchers",
         "//verilog/CST:verilog_nonterminals",
         "//verilog/analysis:verilog_analyzer",
