// Copyright 2017-2020 The Verible Authors.
//
// Licensed under the Apache License, Version 2.0 (the "License");
// you may not use this file except in compliance with the License.
// You may obtain a copy of the License at
//
//      http://www.apache.org/licenses/LICENSE-2.0
//
// Unless required by applicable law or agreed to in writing, software
// distributed under the License is distributed on an "AS IS" BASIS,
// WITHOUT WARRANTIES OR CONDITIONS OF ANY KIND, either express or implied.
// See the License for the specific language governing permissions and
// limitations under the License.

#ifndef VERIBLE_VERILOG_TOOLS_KYTHE_KYTHE_FACTS_EXTRACTOR_H_
#define VERIBLE_VERILOG_TOOLS_KYTHE_KYTHE_FACTS_EXTRACTOR_H_

#include <map>
#include <set>
#include <string>
#include <utility>
#include <vector>

#include "verilog/tools/kythe/indexing_facts_tree.h"
#include "verilog/tools/kythe/indexing_facts_tree_context.h"
#include "verilog/tools/kythe/indexing_facts_tree_extractor.h"
#include "verilog/tools/kythe/kythe_facts.h"
#include "verilog/tools/kythe/scope_resolver.h"

namespace verilog {
namespace kythe {

// Streamable printing class for kythe facts.
// Usage: stream << KytheFactsPrinter(IndexingFactNode);
class KytheFactsPrinter {
 public:
  explicit KytheFactsPrinter(const IndexingFactNode& file_list_facts_tree)
      : file_list_facts_tree_(file_list_facts_tree) {}

  std::ostream& Print(std::ostream&) const;

 private:
  // The root of the indexing facts tree to extract kythe facts from.
  const IndexingFactNode& file_list_facts_tree_;
};

std::ostream& operator<<(std::ostream&, const KytheFactsPrinter&);

// Extracted Kythe indexing facts and edges.
struct KytheIndexingData {
  // Extracted Kythe indexing facts.
  std::set<Fact> facts;

  // Extracted Kythe edges.
  std::set<Edge> edges;
};

// Responsible for traversing IndexingFactsTree and processing its different
// nodes to produce kythe indexing facts.
// Iteratively extracts facts and keeps running until no new facts are found in
// the last iteration.
class KytheFactsExtractor {
 public:
  KytheFactsExtractor(absl::string_view file_path,
                      ScopeResolver* previous_files_scopes)
      : file_path_(file_path), scope_resolver_(previous_files_scopes) {}

  // Extracts node tagged with kFileList where it iterates over every child node
  // tagged with kFile from the begining and extracts the facts for each file.
  static KytheIndexingData ExtractKytheFacts(const IndexingFactNode& file_list);

 private:
  // Container with a stack of VNames to hold context of VNames during traversal
  // of an IndexingFactsTree.
  // This is used to generate to VNames inside the current scope.
  // e.g.
  // module foo();
  //  wire x; ==> "foo#x"
  // endmodule: foo
  //
  // module bar();
  //  wire x; ==> "bar#x"
  // endmodule: bar
  class VNameContext : public verible::AutoPopStack<const VName*> {
   public:
    typedef verible::AutoPopStack<const VName*> base_type;

    // member class to handle push and pop of stack safely
    using AutoPop = base_type::AutoPop;

    // returns the top VName of the stack
    const VName& top() const { return *ABSL_DIE_IF_NULL(base_type::top()); }
  };

  // Extracts kythe facts from the given IndexingFactsTree root.
  KytheIndexingData ExtractFile(const IndexingFactNode&);

  // Resolves the tag of the given node and directs the flow to the appropriate
  // function to extract kythe facts for that node.
  void IndexingFactNodeTagResolver(const IndexingFactNode&);

  // Determines whether to create a scope for this node or not and visits the
  // children.
  void Visit(const IndexingFactNode& node, const VName& vname);

  // Add the given VName to vnames_context (to be used in scope relative
  // signatures) and visits the children of the given node creating a new scope
  // for the given node.
  void Visit(const IndexingFactNode& node, const VName&, Scope&);

  // Directs the flow to the children of the given node.
  void Visit(const IndexingFactNode& node);

  // Determines whether or not to add the definition to the current scope.
  void AddDefinitionToCurrentScope(IndexingFactType, const VName&);

  // Appends the extracted children vnames to the scope of the current node.
  void ConstructScope(const IndexingFactNode&, const VName&, Scope&);

  // Determines whether or not to create a child of edge between the current
  // node and the previous node.
  void CreateChildOfEdge(IndexingFactType, const VName&);

  // Extracts kythe facts from file node and returns it VName.
  VName ExtractFileFact(const IndexingFactNode&);

  // Extracts kythe facts for a reference to some user defined data type like
  // class or module.
  void ExtractDataTypeReference(const IndexingFactNode&);

  // Extracts kythe facts for a user defined type like enum or struct.
  VName ExtractTypeDefine(const IndexingFactNode&);

  // Extracts kythe facts for a constant like member in enums.
  VName ExtractConstant(const IndexingFactNode&);

  // Extracts kythe facts for structs or unions.
  VName ExtractStructOrUnion(const IndexingFactNode&);

  // Extracts kythe facts for a type declaration.
  VName ExtractTypeDeclaration(const IndexingFactNode&);

  // Extracts kythe facts from interface node and returns it VName.
  VName ExtractInterfaceFact(const IndexingFactNode& interface_fact_node);

  // Extracts kythe facts from program node and returns it VName.
  VName ExtractProgramFact(const IndexingFactNode& program_fact_node);

  // Extracts kythe facts from module named port node e.g("m(.in1(a))").
  void ExtractModuleNamedPort(const IndexingFactNode&);

  // Extracts kythe facts from named param
  // e.g module_type #(.N(x)) extracts "N";
  void ExtractNamedParam(const IndexingFactNode&);

  // Extracts kythe facts from module node and returns it VName.
  VName ExtractModuleFact(const IndexingFactNode&);

  // Extracts kythe facts from class node and returns it VName.
  VName ExtractClass(const IndexingFactNode&);

  // Extracts kythe facts from class extends node.
  void ExtractExtends(const IndexingFactNode&);

  // Extracts kythe facts from module instance, class instance, variable
  // definition and param declaration nodes and returns its VName.
  VName ExtractVariable(const IndexingFactNode& node);

  // Extracts kythe facts from a module port reference node.
  void ExtractVariableReference(const IndexingFactNode& node);

  // Creates a new anonymous scope for if conditions and loops.
  VName ExtractAnonymousScope(const IndexingFactNode& temp_scope);

  // Extracts kythe facts from a function or task node and returns its VName.
  VName ExtractFunctionOrTask(const IndexingFactNode& function_fact_node);

  // Extracts kythe facts from a function or task call node.
  void ExtractFunctionOrTaskCall(
      const IndexingFactNode& function_call_fact_node);

  // Extracts kythe facts from a package declaration node and returns its VName.
  VName ExtractPackageDeclaration(const IndexingFactNode& node);

  // Extracts kythe facts from package import node.
  void ExtractPackageImport(const IndexingFactNode& node);

  // Extracts kythe facts from a macro definition node and returns its VName.
  VName ExtractMacroDefinition(const IndexingFactNode& macro_definition_node);

  // Extracts kythe facts from a macro call node.
  void ExtractMacroCall(const IndexingFactNode& macro_call_node);

  // Extracts kythe facts from a "`include" node.
  void ExtractInclude(const IndexingFactNode& include_node);

  // Extracts kythe facts from member reference statement.
  // e.g pkg::member or class::member or class.member
  // The names are treated as anchors e.g:
  // pkg::member => {Anchor(pkg), Anchor(member)}
  // pkg::class_name::var => {Anchor(pkg), Anchor(class_name), Anchor(var)}
  void ExtractMemberReference(const IndexingFactNode& member_reference_node);

  // Create "ref" edges that point from the given anchors to the given
  // definitions in order.
  void CreateAnchorReferences(
      const std::vector<Anchor>& anchors,
      const std::vector<std::pair<const VName*, const Scope*>>& definitions);

  // Generates an anchor VName for kythe.
  VName CreateAnchor(const Anchor&);

<<<<<<< HEAD
=======
  // Appends the signatures of given parent scope vname to make signatures
  // unique relative to scopes.
  Signature CreateScopeRelativeSignature(absl::string_view,
                                         const Signature&) const;

>>>>>>> ed39c930
  // Appends the signatures of previous containing scope vname to make
  // signatures unique relative to scopes.
  Signature CreateScopeRelativeSignature(absl::string_view) const;

  // Generates fact strings for Kythe facts.
  // Schema for this fact can be found here:
  // https://kythe.io/docs/schema/writing-an-indexer.html
  void CreateFact(const VName& vname, absl::string_view name,
                  absl::string_view value);

  // Generates edge strings for Kythe edges.
  // Schema for this edge can be found here:
  // https://kythe.io/docs/schema/writing-an-indexer.html
  void CreateEdge(const VName& source, absl::string_view name,
                  const VName& target);

  // The verilog file name which the facts are extracted from.
  std::string file_path_;

  // Keeps track of VNames of ancestors as the visitor traverses the facts
  // tree.
  VNameContext vnames_context_;

  // Keeps track and saves the explored scopes with a <key, value> and maps
  // every signature to its scope.
  ScopeResolver* scope_resolver_;

  // Used to save all the generated facts Uniquely.
  std::set<Fact> facts_;

  // Used to save all the generated edges Uniquely.
  std::set<Edge> edges_;
};

}  // namespace kythe
}  // namespace verilog

#endif  // VERIBLE_VERILOG_TOOLS_KYTHE_KYTHE_FACTS_EXTRACTOR_H_<|MERGE_RESOLUTION|>--- conflicted
+++ resolved
@@ -210,14 +210,6 @@
   // Generates an anchor VName for kythe.
   VName CreateAnchor(const Anchor&);
 
-<<<<<<< HEAD
-=======
-  // Appends the signatures of given parent scope vname to make signatures
-  // unique relative to scopes.
-  Signature CreateScopeRelativeSignature(absl::string_view,
-                                         const Signature&) const;
-
->>>>>>> ed39c930
   // Appends the signatures of previous containing scope vname to make
   // signatures unique relative to scopes.
   Signature CreateScopeRelativeSignature(absl::string_view) const;
