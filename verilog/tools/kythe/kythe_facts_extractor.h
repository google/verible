--- conflicted
+++ resolved
@@ -49,13 +49,8 @@
                                std::ostream* stream)
       : file_path_(file_path), stream_(stream) {}
 
-<<<<<<< HEAD
   // Extracts kythe facts from the given IndexingFactsTree root.
   void ExtractKytheFacts(const IndexingFactNode&);
-=======
-  // Traverses the current tree and explore its children.
-  void Visit(const IndexingFactNode&);
->>>>>>> 9d5d96ec
 
  private:
   // Container with a stack of VNames to hold context of VNames during traversal
@@ -235,22 +230,17 @@
 // Creates the signature for module names.
 std::string CreateModuleSignature(absl::string_view);
 
-<<<<<<< HEAD
-// Creates the signature for variables.
-std::string CreateVariableSignature(absl::string_view);
-
 // Creates the signature for package names.
 std::string CreatePackageSignature(absl::string_view);
-=======
+
 // Creates the signature for Class names.
 std::string CreateClassSignature(absl::string_view);
 
 // Creates the signature for module instantiations.
 std::string CreateVariableSignature(absl::string_view);
 
-// Creates the signature for funcitons or tasks.
+// Creates the signature for functions or tasks.
 std::string CreateFunctionOrTaskSignature(absl::string_view);
->>>>>>> 9d5d96ec
 
 std::ostream& operator<<(std::ostream&, const KytheFactsPrinter&);
 
