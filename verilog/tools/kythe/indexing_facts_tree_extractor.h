// Copyright 2017-2020 The Verible Authors.
//
// Licensed under the Apache License, Version 2.0 (the "License");
// you may not use this file except in compliance with the License.
// You may obtain a copy of the License at
//
//      http://www.apache.org/licenses/LICENSE-2.0
//
// Unless required by applicable law or agreed to in writing, software
// distributed under the License is distributed on an "AS IS" BASIS,
// WITHOUT WARRANTIES OR CONDITIONS OF ANY KIND, either express or implied.
// See the License for the specific language governing permissions and
// limitations under the License.

#ifndef VERIBLE_VERILOG_TOOLS_KYTHE_INDEXING_FACTS_TREE_EXTRACTOR_H_
#define VERIBLE_VERILOG_TOOLS_KYTHE_INDEXING_FACTS_TREE_EXTRACTOR_H_

#include "absl/strings/string_view.h"
#include "common/analysis/syntax_tree_search.h"
#include "common/text/tree_context_visitor.h"
#include "verilog/CST/verilog_matchers.h"
#include "verilog/CST/verilog_nonterminals.h"
#include "verilog/tools/kythe/indexing_facts_tree.h"
#include "verilog/tools/kythe/indexing_facts_tree_context.h"

namespace verilog {
namespace kythe {

// This class is used for traversing CST and extracting different indexing
// facts from CST nodes and constructs a tree of indexing facts.
class IndexingFactsTreeExtractor : public verible::TreeContextVisitor {
 public:
  IndexingFactsTreeExtractor(absl::string_view base,
                             absl::string_view file_name)
      : context_(verible::TokenInfo::Context(base)) {
    root_.Value().AppendAnchor(Anchor(file_name, 0, base.size()));
    root_.Value().AppendAnchor(Anchor(base, 0, base.size()));
  }

  void Visit(const verible::SyntaxTreeNode& node) override;

  IndexingFactNode& GetRoot() { return root_; }

 private:
  // Extracts modules and creates its corresponding fact tree.
  void ExtractModule(const verible::SyntaxTreeNode& module_declaration_node);

  // Extracts modules instantiations and creates its corresponding fact tree.
  void ExtractModuleInstantiation(
      const verible::SyntaxTreeNode& data_declaration_node,
      const std::vector<verible::TreeSearchMatch>& gate_instances);

  // Extracts endmodule and creates its corresponding fact tree.
  void ExtractModuleEnd(const verible::SyntaxTreeNode& module_declaration_node);

  // Extracts modules headers and creates its corresponding fact tree.
  void ExtractModuleHeader(const verible::SyntaxTreeNode& module_header_node);

  // Extracts modules ports and creates its corresponding fact tree.
  void ExtractModulePort(const verible::SyntaxTreeNode& module_port_node);

  // Extracts "a" from input a, output a and creates its corresponding fact
  // tree.
  void ExtractInputOutputDeclaration(
      const verible::SyntaxTreeNode& module_port_declaration_node);

  // Extracts "a" from wire a and creates its corresponding fact tree.
  void ExtractNetDeclaration(
      const verible::SyntaxTreeNode& net_declaration_node);

<<<<<<< HEAD
  // Extracts function and creates its corresponding fact tree.
  void ExtractFunctionDeclaration(
      const verible::SyntaxTreeNode& function_declaration_node);

  // Extracts task and creates its corresponding fact tree.
  void ExtractTaskDeclaration(
      const verible::SyntaxTreeNode& function_declaration_node);

  // Extracts function or task call and creates its corresponding fact tree.
  void ExtractFunctionOrTaskCall(
      const verible::SyntaxTreeNode& function_call_node);

  // Extracts function or task ports and parameters.
  void ExtractFunctionTaskPort(
      const verible::SyntaxTreeNode& function_call_node);
=======
  // Extracts classes and creates its corresponding fact tree.
  void ExtractClassDeclaration(
      const verible::SyntaxTreeNode& class_declaration);

  void ExtractClassInstances(
      const verible::SyntaxTreeNode& data_declaration,
      const std::vector<verible::TreeSearchMatch>& register_variables);
>>>>>>> 8c44728c

  // The Root of the constructed tree
  IndexingFactNode root_{IndexingNodeData(IndexingFactType::kFile)};

  // Used for getting token offsets in code text.
  verible::TokenInfo::Context context_;

  // Keeps track of facts tree ancestors as the visitor traverses CST.
  IndexingFactsTreeContext facts_tree_context_;
};

// Given a verilog file returns the extracted indexing facts tree.
IndexingFactNode ExtractOneFile(absl::string_view content,
                                absl::string_view filename, int& exit_status,
                                bool& parse_ok);

// Given a root to CST this function traverses the tree and extracts and
// constructs the indexing facts tree.
IndexingFactNode BuildIndexingFactsTree(
    const verible::ConcreteSyntaxTree& syntax_tree, absl::string_view base,
    absl::string_view file_name);

}  // namespace kythe
}  // namespace verilog

#endif  // VERIBLE_VERILOG_TOOLS_KYTHE_INDEXING_FACTS_TREE_EXTRACTOR_H_<|MERGE_RESOLUTION|>--- conflicted
+++ resolved
@@ -68,7 +68,6 @@
   void ExtractNetDeclaration(
       const verible::SyntaxTreeNode& net_declaration_node);
 
-<<<<<<< HEAD
   // Extracts function and creates its corresponding fact tree.
   void ExtractFunctionDeclaration(
       const verible::SyntaxTreeNode& function_declaration_node);
@@ -84,7 +83,6 @@
   // Extracts function or task ports and parameters.
   void ExtractFunctionTaskPort(
       const verible::SyntaxTreeNode& function_call_node);
-=======
   // Extracts classes and creates its corresponding fact tree.
   void ExtractClassDeclaration(
       const verible::SyntaxTreeNode& class_declaration);
@@ -92,7 +90,6 @@
   void ExtractClassInstances(
       const verible::SyntaxTreeNode& data_declaration,
       const std::vector<verible::TreeSearchMatch>& register_variables);
->>>>>>> 8c44728c
 
   // The Root of the constructed tree
   IndexingFactNode root_{IndexingNodeData(IndexingFactType::kFile)};
