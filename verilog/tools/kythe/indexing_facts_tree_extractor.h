// Copyright 2017-2020 The Verible Authors.
//
// Licensed under the Apache License, Version 2.0 (the "License");
// you may not use this file except in compliance with the License.
// You may obtain a copy of the License at
//
//      http://www.apache.org/licenses/LICENSE-2.0
//
// Unless required by applicable law or agreed to in writing, software
// distributed under the License is distributed on an "AS IS" BASIS,
// WITHOUT WARRANTIES OR CONDITIONS OF ANY KIND, either express or implied.
// See the License for the specific language governing permissions and
// limitations under the License.

#ifndef VERIBLE_VERILOG_TOOLS_KYTHE_INDEXING_FACTS_TREE_EXTRACTOR_H_
#define VERIBLE_VERILOG_TOOLS_KYTHE_INDEXING_FACTS_TREE_EXTRACTOR_H_

#include "absl/strings/string_view.h"
#include "common/analysis/syntax_tree_search.h"
#include "common/text/tree_context_visitor.h"
#include "verilog/CST/verilog_matchers.h"
#include "verilog/CST/verilog_nonterminals.h"
#include "verilog/tools/kythe/indexing_facts_tree.h"
#include "verilog/tools/kythe/indexing_facts_tree_context.h"

namespace verilog {
namespace kythe {

// This class is used for traversing CST and extracting different indexing
// facts from CST nodes and constructs a tree of indexing facts.
class IndexingFactsTreeExtractor : public verible::TreeContextVisitor {
 public:
  IndexingFactsTreeExtractor(absl::string_view base,
                             absl::string_view file_name)
      : context_(verible::TokenInfo::Context(base)) {
    root_.Value().AppendAnchor(Anchor(file_name, 0, base.size()));
    root_.Value().AppendAnchor(Anchor(base, 0, base.size()));
  }

  void Visit(const verible::SyntaxTreeLeaf& leaf) override;
  void Visit(const verible::SyntaxTreeNode& node) override;

  IndexingFactNode& GetRoot() { return root_; }

 private:
  // Extracts modules and creates its corresponding fact tree.
  void ExtractModule(const verible::SyntaxTreeNode& module_declaration_node);

  // Extracts modules instantiations and creates its corresponding fact tree.
  void ExtractModuleInstantiation(
      const verible::SyntaxTreeNode& data_declaration_node,
      const std::vector<verible::TreeSearchMatch>& gate_instances);

  // Extracts endmodule and creates its corresponding fact tree.
  void ExtractModuleEnd(const verible::SyntaxTreeNode& module_declaration_node);

  // Extracts modules headers and creates its corresponding fact tree.
  void ExtractModuleHeader(const verible::SyntaxTreeNode& module_header_node);

  // Extracts modules ports and creates its corresponding fact tree.
  void ExtractModulePort(const verible::SyntaxTreeNode& module_port_node);

  // Extracts "a" from input a, output a and creates its corresponding fact
  // tree.
  void ExtractInputOutputDeclaration(
      const verible::SyntaxTreeNode& module_port_declaration_node);

  // Extracts "a" from wire a and creates its corresponding fact tree.
  void ExtractNetDeclaration(
      const verible::SyntaxTreeNode& net_declaration_node);

<<<<<<< HEAD
  // Extract macro definitions and explores its arguments and creates its
  // corresponding facts tree.
  void ExtractMacroDefinition(
      const verible::SyntaxTreeNode& preprocessor_definition);

  // Extract macro calls and explores its arguments and creates its
  // corresponding facts tree.
  void ExtractMacroCall(const verible::SyntaxTreeNode& macro_call);

  // Extract macro names from kMacroIdentifiers which are considered references
  // to macros and creates its corresponding facts tree.
  void ExtractMacroReference(const verible::SyntaxTreeLeaf& macro_identifier);

=======
>>>>>>> 9d5d96ec
  // Extracts function and creates its corresponding fact tree.
  void ExtractFunctionDeclaration(
      const verible::SyntaxTreeNode& function_declaration_node);

  // Extracts task and creates its corresponding fact tree.
  void ExtractTaskDeclaration(
<<<<<<< HEAD
      const verible::SyntaxTreeNode& function_declaration_node);
=======
      const verible::SyntaxTreeNode& task_declaration_node);
>>>>>>> 9d5d96ec

  // Extracts function or task call and creates its corresponding fact tree.
  void ExtractFunctionOrTaskCall(
      const verible::SyntaxTreeNode& function_call_node);

  // Extracts function or task ports and parameters.
  void ExtractFunctionTaskPort(
<<<<<<< HEAD
      const verible::SyntaxTreeNode& function_call_node);
=======
      const verible::SyntaxTreeNode& function_declaration_node);
>>>>>>> 9d5d96ec
  // Extracts classes and creates its corresponding fact tree.
  void ExtractClassDeclaration(
      const verible::SyntaxTreeNode& class_declaration);

  void ExtractClassInstances(
      const verible::SyntaxTreeNode& data_declaration,
      const std::vector<verible::TreeSearchMatch>& register_variables);

  // The Root of the constructed tree
  IndexingFactNode root_{IndexingNodeData(IndexingFactType::kFile)};

  // Used for getting token offsets in code text.
  verible::TokenInfo::Context context_;

  // Keeps track of facts tree ancestors as the visitor traverses CST.
  IndexingFactsTreeContext facts_tree_context_;
};

// Given a verilog file returns the extracted indexing facts tree.
IndexingFactNode ExtractOneFile(absl::string_view content,
                                absl::string_view filename, int& exit_status,
                                bool& parse_ok);

// Given a root to CST this function traverses the tree and extracts and
// constructs the indexing facts tree.
IndexingFactNode BuildIndexingFactsTree(
    const verible::ConcreteSyntaxTree& syntax_tree, absl::string_view base,
    absl::string_view file_name);

}  // namespace kythe
}  // namespace verilog

#endif  // VERIBLE_VERILOG_TOOLS_KYTHE_INDEXING_FACTS_TREE_EXTRACTOR_H_<|MERGE_RESOLUTION|>--- conflicted
+++ resolved
@@ -69,7 +69,6 @@
   void ExtractNetDeclaration(
       const verible::SyntaxTreeNode& net_declaration_node);
 
-<<<<<<< HEAD
   // Extract macro definitions and explores its arguments and creates its
   // corresponding facts tree.
   void ExtractMacroDefinition(
@@ -83,19 +82,13 @@
   // to macros and creates its corresponding facts tree.
   void ExtractMacroReference(const verible::SyntaxTreeLeaf& macro_identifier);
 
-=======
->>>>>>> 9d5d96ec
   // Extracts function and creates its corresponding fact tree.
   void ExtractFunctionDeclaration(
       const verible::SyntaxTreeNode& function_declaration_node);
 
   // Extracts task and creates its corresponding fact tree.
   void ExtractTaskDeclaration(
-<<<<<<< HEAD
-      const verible::SyntaxTreeNode& function_declaration_node);
-=======
       const verible::SyntaxTreeNode& task_declaration_node);
->>>>>>> 9d5d96ec
 
   // Extracts function or task call and creates its corresponding fact tree.
   void ExtractFunctionOrTaskCall(
@@ -103,15 +96,13 @@
 
   // Extracts function or task ports and parameters.
   void ExtractFunctionTaskPort(
-<<<<<<< HEAD
-      const verible::SyntaxTreeNode& function_call_node);
-=======
       const verible::SyntaxTreeNode& function_declaration_node);
->>>>>>> 9d5d96ec
+
   // Extracts classes and creates its corresponding fact tree.
   void ExtractClassDeclaration(
       const verible::SyntaxTreeNode& class_declaration);
 
+  // Extracts class instances and creates its corresponding fact tree.
   void ExtractClassInstances(
       const verible::SyntaxTreeNode& data_declaration,
       const std::vector<verible::TreeSearchMatch>& register_variables);
